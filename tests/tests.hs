--- conflicted
+++ resolved
@@ -190,20 +190,12 @@
                 _ -> error "unexpected type"
       return ()
   , testCase "Hexp works" $ unsafeRunInRThread $
-<<<<<<< HEAD
-      (((42::Double) @=?) =<<) $
-         let y = R.cast (sing :: R.SSEXPTYPE R.Real) (R.SomeSEXP (mkSEXP (42::Double)))
-         in case H.hexp y of
-              H.Bytecode -> return 15
-              H.Real s -> basicUnsafeIndexM s 0
-=======
       (((42::Double) @=?) =<<) $ runRegion $ do
          y <- R.cast (sing :: R.SSEXPTYPE R.Real) . R.SomeSEXP
                      <$> mkSEXP (42::Double)
          case H.hexp y of
            H.Bytecode -> return 15
            H.Real s -> io $ basicUnsafeIndexM s 0
->>>>>>> 82cd4dcd
   , Test.Constraints.tests
   , Test.FunPtr.tests
   , Test.HExp.tests
@@ -233,4 +225,4 @@
 main :: IO ()
 main = do
     _ <- R.initialize R.defaultConfig
-    defaultMain tests
+    defaultMain tests