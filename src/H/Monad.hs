--- conflicted
+++ resolved
@@ -1,13 +1,8 @@
 -- |
 -- Copyright: (C) 2013 Amgen, Inc.
 module H.Monad
-<<<<<<< HEAD
-  ( R(..)
-  , REnv(..)
-=======
   ( R
   , REnv
->>>>>>> 02bfa3f4
   , runR
   -- * Reexports
   , MonadR(..)
