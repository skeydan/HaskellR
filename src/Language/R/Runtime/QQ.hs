-- |
-- Copyright: (C) 2013 Amgen, Inc.
--
-- This module is intended to be imported qualified.
{-# LANGUAGE QuasiQuotes #-}
{-# LANGUAGE TemplateHaskell #-}
{-# LANGUAGE ViewPatterns #-}
{-# LANGUAGE GADTs #-}
module Language.R.Runtime.QQ
<<<<<<< HEAD
  ( r
  , rexp
  ) where
=======
  where
>>>>>>> 3c0f05da

import qualified H.Prelude as H
import           H.HExp
import qualified Data.Vector.SEXP as Vector
import qualified Foreign.R as R
import qualified Foreign.R.Parse as R
import Language.R ( nilValue, withProtected )

import Data.List ( isSuffixOf )
import Data.IORef ( readIORef )
import Language.Haskell.TH
import Language.Haskell.TH.Quote
import Language.Haskell.TH.Syntax

import Foreign ( alloca
               , ptrToIntPtr, intPtrToPtr )
import Foreign.C.String ( withCString )
import System.IO.Unsafe ( unsafePerformIO )

-------------------------------------------------------------------------------
-- Runtime Quasi-Quoter                                                      --
-------------------------------------------------------------------------------

-- | Runtime R quasiquoter. It parses R variable, then add all required
-- substitutions, and finally evaluates the resulting expression.
r :: QuasiQuoter
r = QuasiQuoter
      { quoteExp  = parseExpRuntimeEval
      , quotePat  = error "rr/Pat: Unimplemented."
      , quoteType = error "rr/Type: Unimplemented."
      , quoteDec  = error "rr/Dec: Unimplemented."
      }

-- | Runtime R quasiquoter. Same as 'r', except that it doesn't evaluate the
-- expression.
rexp :: QuasiQuoter
rexp = QuasiQuoter
      { quoteExp  = parseExpRuntime
      , quotePat  = error "rr/Pat: Unimplemented."
      , quoteType = error "rr/Type: Unimplemented."
      , quoteDec  = error "rr/Dec: Unimplemented."
      }

parseExpRuntime :: String -> Q Exp
parseExpRuntime txt = do
     ex <- runIO $ withCString txt $ \ctxt -> do
             rtxt <- R.mkString ctxt
             -- XXX: this is a hack due to incorrect address mapping in ghci
             --      it requires Language.R.nilValue to be set before running
             nil <- readIORef nilValue
             alloca $ \status ->
               R.parseVector rtxt (-1) status nil

     let l = RuntimeSEXP ex
     case attachHs ex of
         [] -> [| unRuntimeSEXP l |]
<<<<<<< HEAD
         x  -> [| unsafePerformIO $ $(gather x) >>
                  return (unRuntimeSEXP l) |]
  where
    gather :: [ExpQ] -> Q Exp
    gather eps = doE $ map noBindS eps

parseExpRuntimeEval :: String -> Q Exp
parseExpRuntimeEval txt = do
     ex <- runIO $ withCString txt $ \ctxt -> do
             rtxt <- R.mkString ctxt
             -- XXX: this is a hack due to incorrect address mapping in ghci
             --      it requires Language.R.nilValue to be set before running
             nil <- readIORef nilValue
             exs <- alloca $ \status ->
                      R.parseVector rtxt (-1) status nil
             -- XXX: Support multiple expressions
             exs `R.indexExpr` 0

     let l = RuntimeSEXP ex
     case attachHs ex of
         [] -> [| H.eval (unRuntimeSEXP l) |]
         x  -> [| unsafePerformIO $ $(gather x) >>
                  return (H.eval $ unRuntimeSEXP l) |]
=======
         x  -> [| unsafePerformIO $(gather x l) |]
>>>>>>> 3c0f05da
  where
    gather :: [ExpQ -> ExpQ] -> (RuntimeSEXP a) -> ExpQ
    gather vls l = foldr (\v t -> v t) [| return (unRuntimeSEXP l)|] vls

-- | Generate code to attach haskell symbols to SEXP structure.
attachHs :: R.SEXP a -> [ExpQ -> ExpQ]
attachHs (hexp -> Expr v) =
  concat (map attachHs (Vector.toList v))
attachHs (hexp -> Lang x@(hexp -> Lang{}) ls) =
  attachHs x ++ attachHs ls
attachHs (hexp -> Lang x@(hexp -> List{}) ls) =
  attachHs x ++ attachHs ls
attachHs (hexp -> Lang _ ls) = attachHs ls
attachHs (hexp -> List x@(hexp -> Lang{}) tl _) =
  attachHs x ++ (maybe [] attachHs tl)
attachHs (hexp -> List x@(hexp -> List{}) tl _) =
  attachHs x ++ (maybe [] attachHs tl)
attachHs h@(hexp -> List x@(hexp -> Symbol{}) tl _) =
  case attachList h x of
      Just z -> z:maybe [] attachHs tl
      Nothing -> maybe [] attachHs tl
attachHs _ = []

attachList :: R.SEXP R.List -> R.SEXP b -> Maybe (ExpQ -> ExpQ)
attachList s@(hexp -> List _ tl tg) (hexp -> Symbol (hexp -> Char (Vector.toString -> name)) _ _) =
    if "_hs" `isSuffixOf` name
    then
      let hname = take (length name - 3) name
          rs = RuntimeSEXP s
      in Just (\e ->
                    [| withProtected (return $ H.mkSEXP $(varE (mkName hname))) $ \l -> injectList (unRuntimeSEXP rs) l >> $e |])
    else Nothing
attachList _ _ = Nothing

newtype RuntimeSEXP a = RuntimeSEXP {unRuntimeSEXP :: R.SEXP a}

instance Lift (RuntimeSEXP a) where
    -- XXX: it's possible that we may want to create HVal with correct
    --      ForeignPtr that will block SEXP deallocation in R
    lift (RuntimeSEXP x) = [| RuntimeSEXP (R.sexp ( intPtrToPtr (fromIntegral (ip::Integer) ))) |]
      where
        ip :: Integer
        ip = fromIntegral (ptrToIntPtr (R.unsexp x))<|MERGE_RESOLUTION|>--- conflicted
+++ resolved
@@ -7,13 +7,9 @@
 {-# LANGUAGE ViewPatterns #-}
 {-# LANGUAGE GADTs #-}
 module Language.R.Runtime.QQ
-<<<<<<< HEAD
   ( r
   , rexp
   ) where
-=======
-  where
->>>>>>> 3c0f05da
 
 import qualified H.Prelude as H
 import           H.HExp
@@ -70,7 +66,6 @@
      let l = RuntimeSEXP ex
      case attachHs ex of
          [] -> [| unRuntimeSEXP l |]
-<<<<<<< HEAD
          x  -> [| unsafePerformIO $ $(gather x) >>
                   return (unRuntimeSEXP l) |]
   where
@@ -78,28 +73,7 @@
     gather eps = doE $ map noBindS eps
 
 parseExpRuntimeEval :: String -> Q Exp
-parseExpRuntimeEval txt = do
-     ex <- runIO $ withCString txt $ \ctxt -> do
-             rtxt <- R.mkString ctxt
-             -- XXX: this is a hack due to incorrect address mapping in ghci
-             --      it requires Language.R.nilValue to be set before running
-             nil <- readIORef nilValue
-             exs <- alloca $ \status ->
-                      R.parseVector rtxt (-1) status nil
-             -- XXX: Support multiple expressions
-             exs `R.indexExpr` 0
-
-     let l = RuntimeSEXP ex
-     case attachHs ex of
-         [] -> [| H.eval (unRuntimeSEXP l) |]
-         x  -> [| unsafePerformIO $ $(gather x) >>
-                  return (H.eval $ unRuntimeSEXP l) |]
-=======
-         x  -> [| unsafePerformIO $(gather x l) |]
->>>>>>> 3c0f05da
-  where
-    gather :: [ExpQ -> ExpQ] -> (RuntimeSEXP a) -> ExpQ
-    gather vls l = foldr (\v t -> v t) [| return (unRuntimeSEXP l)|] vls
+parseExpRuntimeEval txt = [| H.eval $(parseExpRuntime txt) |]
 
 -- | Generate code to attach haskell symbols to SEXP structure.
 attachHs :: R.SEXP a -> [ExpQ -> ExpQ]
